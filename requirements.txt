--- conflicted
+++ resolved
@@ -1,57 +1,52 @@
---extra-index-url https://download.pytorch.org/whl/cu117
-
-# Ultralytics requirements
-# Usage: pip install -r requirements.txt
-
-# Base ----------------------------------------
-matplotlib>=3.2.2
-numpy>=1.21.6
-opencv-python>=4.6.0
-Pillow>=7.1.2
-PyYAML>=5.3.1
-requests>=2.23.0
-scipy>=1.4.1
-torch>=1.7.0
-torchvision>=0.8.1
-tqdm>=4.64.0
-
-# Logging -------------------------------------
-# tensorboard>=2.4.1
-# clearml
-# comet
-
-# Plotting ------------------------------------
-pandas>=1.1.4
-seaborn>=0.11.0
-
-# Export --------------------------------------
-# coremltools>=6.0  # CoreML export
-<<<<<<< HEAD
-onnx>=1.12.0  # ONNX export
-onnx-simplifier>=0.4.1  # ONNX simplifier
-=======
-# onnx>=1.12.0  # ONNX export
-# onnxsim>=0.4.1  # ONNX simplifier
->>>>>>> a38f2276
-# nvidia-pyindex  # TensorRT export
-# nvidia-tensorrt  # TensorRT export
-# scikit-learn==0.19.2  # CoreML quantization
-# tensorflow>=2.4.1  # TF exports (-cpu, -aarch64, -macos)
-# tflite-support
-# tensorflowjs>=3.9.0  # TF.js export
-# openvino-dev>=2022.3  # OpenVINO export
-
-# Extras --------------------------------------
-psutil  # system utilization
-thop>=0.1.1  # FLOPs computation
-# ipython  # interactive notebook
-# albumentations>=1.0.3
-# pycocotools>=2.0.6  # COCO mAP
-# roboflow
-
-ipykernel
-plotly
-nbformat
-isort
-py-markdown-table
-certifi>=2022.12.7 # not directly required, pinned by Snyk to avoid a vulnerability
+--extra-index-url https://download.pytorch.org/whl/cu117
+
+# Ultralytics requirements
+# Usage: pip install -r requirements.txt
+
+# Base ----------------------------------------
+matplotlib>=3.2.2
+numpy>=1.21.6
+opencv-python>=4.6.0
+Pillow>=7.1.2
+PyYAML>=5.3.1
+requests>=2.23.0
+scipy>=1.4.1
+torch>=1.7.0
+torchvision>=0.8.1
+tqdm>=4.64.0
+
+# Logging -------------------------------------
+# tensorboard>=2.4.1
+# clearml
+# comet
+
+# Plotting ------------------------------------
+pandas>=1.1.4
+seaborn>=0.11.0
+
+# Export --------------------------------------
+# coremltools>=6.0  # CoreML export
+# onnx>=1.12.0  # ONNX export
+# onnxsim>=0.4.1  # ONNX simplifier
+# nvidia-pyindex  # TensorRT export
+# nvidia-tensorrt  # TensorRT export
+# scikit-learn==0.19.2  # CoreML quantization
+# tensorflow>=2.4.1  # TF exports (-cpu, -aarch64, -macos)
+# tflite-support
+# tensorflowjs>=3.9.0  # TF.js export
+# openvino-dev>=2022.3  # OpenVINO export
+
+# Extras --------------------------------------
+psutil  # system utilization
+thop>=0.1.1  # FLOPs computation
+# ipython  # interactive notebook
+# albumentations>=1.0.3
+# pycocotools>=2.0.6  # COCO mAP
+# roboflow
+
+ipykernel
+plotly
+nbformat
+isort
+py-markdown-table
+certifi>=2022.12.7 # not directly required, pinned by Snyk to avoid a vulnerability