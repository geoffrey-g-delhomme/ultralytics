--- conflicted
+++ resolved
@@ -45,20 +45,8 @@
         "colab": {
           "base_uri": "https://localhost:8080/"
         },
-<<<<<<< HEAD
-        "id": "wbvMlHd_QwMG",
-        "outputId": "9bda69d4-e57f-404b-b6fe-117234e24677"
-      },
-=======
         "outputId": "2ea6e0b9-1a62-4355-c246-5e8b7b1dafff"
       },
-      "source": [
-        "%pip install ultralytics\n",
-        "import ultralytics\n",
-        "ultralytics.checks()"
-      ],
-      "execution_count": 1,
->>>>>>> a38f2276
       "outputs": [
         {
           "name": "stderr",
@@ -70,29 +58,23 @@
         }
       ],
       "source": [
-        "# Pip install method (recommended)\n",
         "%pip install ultralytics\n",
         "import ultralytics\n",
         "ultralytics.checks()"
-      ]
-    },
-    {
-<<<<<<< HEAD
-      "cell_type": "code",
-      "execution_count": null,
-      "metadata": {
-        "id": "TUFPge7f_1ms"
-      },
-      "outputs": [],
-      "source": [
-        "# Git clone method (for development)\n",
-        "!git clone https://github.com/ultralytics/ultralytics\n",
-        "%pip install -qe ultralytics"
-      ]
-    },
-    {
-=======
->>>>>>> a38f2276
+      ],
+      "execution_count": 1,
+      "outputs": [
+        {
+          "output_type": "stream",
+          "name": "stderr",
+          "text": [
+            "Ultralytics YOLOv8.0.71 🚀 Python-3.9.16 torch-2.0.0+cu118 CUDA:0 (Tesla T4, 15102MiB)\n",
+            "Setup complete ✅ (2 CPUs, 12.7 GB RAM, 23.3/166.8 GB disk)\n"
+          ]
+        }
+      ]
+    },
+    {
       "cell_type": "markdown",
       "metadata": {
         "id": "4JnkELT0cIJg"
@@ -110,11 +92,6 @@
         "colab": {
           "base_uri": "https://localhost:8080/"
         },
-<<<<<<< HEAD
-        "id": "zR9ZbuQCH7FX",
-        "outputId": "abe002b5-3df9-4324-9e50-1587394398a2"
-      },
-=======
         "outputId": "c578afbd-47cd-4d11-beec-8b5c31fcfba8"
       },
       "source": [
@@ -122,7 +99,6 @@
         "!yolo predict model=yolov8n.pt source='https://ultralytics.com/images/zidane.jpg'"
       ],
       "execution_count": 2,
->>>>>>> a38f2276
       "outputs": [
         {
           "name": "stdout",
@@ -177,39 +153,28 @@
         "# Download COCO val\n",
         "import torch\n",
         "torch.hub.download_url_to_file('https://ultralytics.com/assets/coco2017val.zip', 'tmp.zip')  # download (780M - 5000 images)\n",
-<<<<<<< HEAD
-        "!unzip -q tmp.zip -d ../datasets && rm tmp.zip  # unzip"
-      ]
-=======
         "!unzip -q tmp.zip -d datasets && rm tmp.zip  # unzip"
       ],
       "execution_count": null,
       "outputs": []
->>>>>>> a38f2276
-    },
-    {
-      "cell_type": "code",
-      "execution_count": null,
-      "metadata": {
-<<<<<<< HEAD
-=======
+    },
+    {
+      "cell_type": "code",
+      "execution_count": null,
+      "metadata": {
         "id": "X58w8JLpMnjH",
         "outputId": "3e5a9c48-8eba-45eb-d92f-8456cf94b60e",
->>>>>>> a38f2276
         "colab": {
           "base_uri": "https://localhost:8080/"
         },
         "id": "X58w8JLpMnjH",
         "outputId": "df71d7a8-f42f-473a-c143-75f033c58433"
       },
-<<<<<<< HEAD
-=======
       "source": [
         "# Validate YOLOv8n on COCO128 val\n",
         "!yolo val model=yolov8n.pt data=coco128.yaml"
       ],
       "execution_count": 3,
->>>>>>> a38f2276
       "outputs": [
         {
           "name": "stdout",
@@ -328,25 +293,19 @@
       "cell_type": "code",
       "execution_count": null,
       "metadata": {
-<<<<<<< HEAD
-=======
         "id": "1NcFxRcFdJ_O",
         "outputId": "b60a1f74-8035-4f9e-b4b0-604f9cf76231",
->>>>>>> a38f2276
         "colab": {
           "base_uri": "https://localhost:8080/"
         },
         "id": "1NcFxRcFdJ_O",
         "outputId": "e0978a9a-ef1d-4a20-8082-19c8049d8c7e"
       },
-<<<<<<< HEAD
-=======
       "source": [
         "# Train YOLOv8n on COCO128 for 3 epochs\n",
         "!yolo train model=yolov8n.pt data=coco128.yaml epochs=3 imgsz=640"
       ],
       "execution_count": 4,
->>>>>>> a38f2276
       "outputs": [
         {
           "name": "stdout",
@@ -541,10 +500,7 @@
         "id": "CYIjW4igCjqD",
         "outputId": "fc41bf7a-0ea2-41a6-9ec5-dd0455af43bc"
       },
-<<<<<<< HEAD
-=======
       "execution_count": 5,
->>>>>>> a38f2276
       "outputs": [
         {
           "name": "stdout",
@@ -578,16 +534,11 @@
       "source": [
         "# 5. Python Usage\n",
         "\n",
-<<<<<<< HEAD
-        "YOLOv8 was reimagined using Python-first principles for the most seamless Python YOLO experience yet. YOLOv8 models can be loaded from a trained checkpoint or created from scratch. Then methods are used to train, val, predict, and export the model. See a detailed Python usage examples in the YOLOv8 [Docs](https://docs.ultralytics.com/python/)."
-      ]
-=======
         "YOLOv8 was reimagined using Python-first principles for the most seamless Python YOLO experience yet. YOLOv8 models can be loaded from a trained checkpoint or created from scratch. Then methods are used to train, val, predict, and export the model. See detailed Python usage examples in the [YOLOv8 Python Docs](https://docs.ultralytics.com/usage/python/)."
       ],
       "metadata": {
         "id": "kUMOQ0OeDBJG"
       }
->>>>>>> a38f2276
     },
     {
       "cell_type": "code",
@@ -631,16 +582,11 @@
       "source": [
         "## 1. Detection\n",
         "\n",
-<<<<<<< HEAD
-        "YOLOv8 _detection_ models have no suffix and are the default YOLOv8 models, i.e. `yolov8n.pt` and are pretrained on COCO. See [Detection Docs](https://docs.ultralytics.com/tasks/detection/) for full details.\n"
-      ]
-=======
         "YOLOv8 _detection_ models have no suffix and are the default YOLOv8 models, i.e. `yolov8n.pt` and are pretrained on COCO. See [Detection Docs](https://docs.ultralytics.com/tasks/detect/) for full details.\n"
       ],
       "metadata": {
         "id": "yq26lwpYK1lq"
       }
->>>>>>> a38f2276
     },
     {
       "cell_type": "code",
@@ -666,16 +612,11 @@
       "source": [
         "## 2. Segmentation\n",
         "\n",
-<<<<<<< HEAD
-        "YOLOv8 _segmentation_ models use the `-seg` suffix, i.e. `yolov8n-seg.pt` and are pretrained on COCO. See [Segmentation Docs](https://docs.ultralytics.com/tasks/segmentation/) for full details.\n"
-      ]
-=======
         "YOLOv8 _segmentation_ models use the `-seg` suffix, i.e. `yolov8n-seg.pt` and are pretrained on COCO. See [Segmentation Docs](https://docs.ultralytics.com/tasks/segment/) for full details.\n"
       ],
       "metadata": {
         "id": "7ZW58jUzK66B"
       }
->>>>>>> a38f2276
     },
     {
       "cell_type": "code",
@@ -701,8 +642,11 @@
       "source": [
         "## 3. Classification\n",
         "\n",
-        "YOLOv8 _classification_ models use the `-cls` suffix, i.e. `yolov8n-cls.pt` and are pretrained on ImageNet. See [Classification Docs](https://docs.ultralytics.com/tasks/classification/) for full details.\n"
-      ]
+        "YOLOv8 _classification_ models use the `-cls` suffix, i.e. `yolov8n-cls.pt` and are pretrained on ImageNet. See [Classification Docs](https://docs.ultralytics.com/tasks/classify/) for full details.\n"
+      ],
+      "metadata": {
+        "id": "ax3p94VNK9zR"
+      }
     },
     {
       "cell_type": "code",
@@ -725,11 +669,7 @@
       "source": [
         "## 4. Pose\n",
         "\n",
-<<<<<<< HEAD
         "YOLOv8 _pose_ models use the `-pose` suffix, i.e. `yolov8n-pose.pt` and are pretrained on COCO Keypoints. See [Pose Docs](https://docs.ultralytics.com/tasks/pose/) for full details."
-=======
-        "YOLOv8 _classification_ models use the `-cls` suffix, i.e. `yolov8n-cls.pt` and are pretrained on ImageNet. See [Classification Docs](https://docs.ultralytics.com/tasks/classify/) for full details.\n"
->>>>>>> a38f2276
       ],
       "metadata": {
         "id": "SpIaFLiO11TG"
@@ -791,29 +731,17 @@
     },
     {
       "cell_type": "code",
-<<<<<<< HEAD
-      "execution_count": null,
-      "metadata": {
-        "id": "GMusP4OAxFu6"
-      },
-      "outputs": [],
-=======
->>>>>>> a38f2276
       "source": [
         "# Git clone and run tests on updates branch\n",
         "!git clone https://github.com/ultralytics/ultralytics -b updates\n",
         "%pip install -qe ultralytics\n",
         "!pytest ultralytics/tests"
-<<<<<<< HEAD
-      ]
-=======
       ],
       "metadata": {
         "id": "uRKlwxSJdhd1"
       },
       "execution_count": null,
       "outputs": []
->>>>>>> a38f2276
     },
     {
       "cell_type": "code",
